--- conflicted
+++ resolved
@@ -403,7 +403,6 @@
     }
 
     /**
-<<<<<<< HEAD
  * Appends a string to the blockchain.
  * 
  * @param senderName     The sender's name (or address)
@@ -419,24 +418,6 @@
 
     if (isSmartContract(receiverName)) {
             /*Not implemented*/
-=======
-     * Appends a string to the blockchain.
-     * 
-     * @param senderName     The sender's name (or address)
-     * @param receiverName   The receiver's name (or address)
-     * @param amount         The amount to send (for transactions or smart contracts)
-     * @param senderSignature The signature of the sender
-     * @return true if the request was sent, false otherwise
-     * @throws Exception If sending fails
-     */
-    public boolean appendToBlockchain(String senderName, String receiverName, double amount, String senderSignature) throws Exception {
-        // 2. Prepare other Transaction fields
-        String transactionData = "";
-        String signature = senderSignature;
-
-        if (isSmartContract(receiverName)) {
-            // Convert amount from double to BigInteger, since smart contracts work with integer values (Wei)
->>>>>>> 1e7691c3
             BigInteger amountInWei = convertAmountToWei(amount);
 
             // Prepare the method call parameters for the smart contract transfer
@@ -494,7 +475,6 @@
         return weiValue.toBigInteger();
     }
 
-<<<<<<< HEAD
 
     /**
      * Checks if the given address is a smart contract.
@@ -502,8 +482,6 @@
      * @param address The address to check
      * @return true if the address is a smart contract, false otherwise
      */
-=======
->>>>>>> 1e7691c3
     public static boolean isSmartContract(String address) {
         String filePath = "src/main/resources/genesisBlock.json";
 
